--- conflicted
+++ resolved
@@ -14,15 +14,9 @@
         statistics: List[str],
         slice_filters: Dict = None,
         select_filters: Dict = None,
-<<<<<<< HEAD
-        covariance_data_class: str = "AbacusSmall",
-        emulator_data_class: str = "Abacus",
-        dataset: str = "wideprior_AB",
-=======
         covariance_data_class: str = 'AbacusSmall',
         emulator_data_class: str = 'Abacus',
         dataset: str = 'bossprior',
->>>>>>> f158b89e
         output_transforms: Optional[Callable] = None,
         emulators=None,
     ):
